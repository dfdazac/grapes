import os

import numpy as np
import scipy.sparse as sp
import torch
import torch.nn as nn
import wandb
from tap import Tap
from torch.optim import Adam
from torch.utils.data import DataLoader, TensorDataset
from tqdm import tqdm

from eval import evaluate
from modules.data import get_data
from modules.gcn import GCN
from modules.utils import (TensorMap, get_logger, get_neighborhoods,
                           sample_neighborhoods_from_probs, slice_adjacency)


device = torch.device('cuda' if torch.cuda.is_available() else 'cpu')


class Arguments(Tap):
    dataset: str = 'cora'

    sampling_hops: int = 2
    num_samples: int = 16
    use_indicators: bool = True
    lr_gf: float = 1e-4
    lr_gc: float = 1e-3
    loss_coef: float = 1e4
    log_z_init: float = 0.
    reg_param: float = 0.
    dropout: float = 0.

    model_type: str = 'gcn'
    hidden_dim: int = 256
    embed_nodes: bool = False
    node_emb_dim: int = 64
    max_epochs: int = 30
    batch_size: int = 512
    eval_frequency: int = 5
    eval_on_cpu: bool = True
    eval_full_batch: bool = True
    random_sampling: bool = False

    runs: int = 10
    notes: str = None
    log_wandb: bool = True
    config_file: str = None


def train(args: Arguments):
    wandb.init(project='gflow-sampling',
               entity='gflow-samp',
               mode='online' if args.log_wandb else 'disabled',
               config=args.as_dict(),
               notes=args.notes)
    logger = get_logger()

    path = os.path.join(os.getcwd(), 'data', args.dataset)
    data, num_features, num_classes = get_data(root=path, name=args.dataset)

<<<<<<< HEAD
    yelp_single=False
    if yelp_single:
        label_frequency = data.y.sum(dim=0)
        y = torch.empty(data.num_nodes, dtype=torch.long)
        for i in range(0, data.num_nodes):
            labels = data.y[i].nonzero(as_tuple=False)
            if labels.numel() == 0:
                y[i] = torch.tensor([2])
            else:
                y[i] = labels[torch.abs(label_frequency[labels].squeeze() - data.num_nodes / 2).argmin()]

        lbl_uni, lbl_cnt = torch.unique(y, return_counts=True)
        lbl_map = TensorMap(size=lbl_uni.max()+1)
        lbl_map.update(lbl_uni)
        lbl_new = lbl_map.map(y)
        data.y = lbl_new
        num_classes = len(lbl_uni)
=======
    embedding_params = []
    if args.embed_nodes:
        logger.info('Using learned node embeddings for features')
        embeddings = torch.FloatTensor(data.num_nodes, args.node_emb_dim)
        nn.init.normal_(embeddings)
        embeddings = nn.Parameter(embeddings, requires_grad=True)
        data.node_stores[0].x = embeddings
        embedding_params.append(embeddings)
>>>>>>> ceeeaca5

    node_map = TensorMap(size=data.num_nodes)

    if args.use_indicators:
        num_indicators = args.sampling_hops + 1
    else:
        num_indicators = 0

    if args.model_type == 'gcn':
        gcn_c = GCN(data.num_features, hidden_dims=[args.hidden_dim, num_classes], dropout=args.dropout).to(device)
        # GCN model for GFlotNet sampling
        gcn_gf = GCN(data.num_features + num_indicators,
                      hidden_dims=[args.hidden_dim, 1]).to(device)

    log_z = torch.tensor(args.log_z_init, requires_grad=True)
    optimizer_c = Adam(list(gcn_c.parameters()) + embedding_params, lr=args.lr_gc)
    optimizer_gf = Adam(list(gcn_gf.parameters()) + [log_z], lr=args.lr_gf)

    if data.y.dim() == 1:
        loss_fn = nn.CrossEntropyLoss()
    else:
        loss_fn = nn.BCEWithLogitsLoss()

    train_idx = data.train_mask.nonzero().squeeze(1)
    train_loader = DataLoader(TensorDataset(train_idx), batch_size=args.batch_size)

    val_idx = data.val_mask.nonzero().squeeze(1)
    val_loader = DataLoader(TensorDataset(val_idx), batch_size=args.batch_size)

    test_idx = data.test_mask.nonzero().squeeze(1)
    test_loader = DataLoader(TensorDataset(test_idx), batch_size=args.batch_size)

    adjacency = sp.csr_matrix((np.ones(data.num_edges, dtype=bool),
                               data.edge_index),
                              shape=(data.num_nodes, data.num_nodes))

    prev_nodes_mask = torch.zeros(data.num_nodes, dtype=torch.bool)
    batch_nodes_mask = torch.zeros(data.num_nodes, dtype=torch.bool)
    indicator_features = torch.zeros((data.num_nodes, num_indicators))

    # This will collect memory allocations for all epochs
    all_mem_allocations_point1 = []
    all_mem_allocations_point2 = []
    all_mem_allocations_point3 = []

    logger.info('Training')
    for epoch in range(1, args.max_epochs + 1):
        acc_loss_gfn = 0
        acc_loss_c = 0
        # add a list to collect memory usage
        mem_allocations_point1 = []  # The first point of memory usage measurement after the GCNConv forward pass
        mem_allocations_point2 = []  # The second point of memory usage measurement after the GCNConv backward pass
        mem_allocations_point3 = []  # The third point of memory usage measurement after the GCNConv backward pass

        with tqdm(total=len(train_loader), desc=f'Epoch {epoch}') as bar:
            for batch_id, batch in enumerate(train_loader):
                # torch.cuda.empty_cache()
                # torch.cuda.reset_peak_memory_stats()

                target_nodes = batch[0]

                previous_nodes = target_nodes.clone()
                all_nodes_mask = torch.zeros_like(prev_nodes_mask)
                all_nodes_mask[target_nodes] = True

                indicator_features.zero_()
                indicator_features[target_nodes, -1] = 1.0

                global_edge_indices = []
                log_probs = []
                sampled_sizes = []
                neighborhood_sizes = []
                all_statistics = []
                # Sample neighborhoods with the GCN-GF model
                for hop in range(args.sampling_hops):
                    # Get neighborhoods of target nodes in batch
                    neighborhoods = get_neighborhoods(previous_nodes, adjacency)

                    # Identify batch nodes (nodes + neighbors) and neighbors
                    prev_nodes_mask.zero_()
                    batch_nodes_mask.zero_()
                    prev_nodes_mask[previous_nodes] = True
                    batch_nodes_mask[neighborhoods.view(-1)] = True
                    neighbor_nodes_mask = batch_nodes_mask & ~prev_nodes_mask

                    batch_nodes = node_map.values[batch_nodes_mask]
                    neighbor_nodes = node_map.values[neighbor_nodes_mask]
                    indicator_features[neighbor_nodes, hop] = 1.0

                    # Map neighborhoods to local node IDs
                    node_map.update(batch_nodes)
                    local_neighborhoods = node_map.map(neighborhoods).to(device)
                    # Select only the needed rows from the feature and
                    # indicator matrices
                    if args.use_indicators:
                        x = torch.cat([data.x[batch_nodes],
                                       indicator_features[batch_nodes]],
                                      dim=1
                                      ).to(device)
                    else:
                        x = data.x[batch_nodes].to(device)

                    if args.random_sampling:
                        node_logits = 100 * torch.ones((x.shape[0], 1), dtype=torch.float)
                    else:
                        # Get probabilities for sampling each node
                        node_logits, _ = gcn_gf(x, local_neighborhoods)

                    # Select logits for neighbor nodes only
                    node_logits = node_logits[node_map.map(neighbor_nodes)]

                    # Sample neighbors using the logits
                    sampled_neighboring_nodes, log_prob, statistics = sample_neighborhoods_from_probs(
                        node_logits,
                        neighbor_nodes,
                        args.num_samples
                    )
                    all_nodes_mask[sampled_neighboring_nodes] = True

                    log_probs.append(log_prob)
                    sampled_sizes.append(sampled_neighboring_nodes.shape[0])
                    neighborhood_sizes.append(neighborhoods.shape[-1])
                    all_statistics.append(statistics)

                    # Update batch nodes for next hop
                    batch_nodes = torch.cat([target_nodes,
                                             sampled_neighboring_nodes],
                                            dim=0)

                    # Retrieve the edge index that results after sampling
                    k_hop_edges = slice_adjacency(adjacency,
                                                  rows=batch_nodes,
                                                  cols=previous_nodes)
                    global_edge_indices.append(k_hop_edges)

                    # Update the previous_nodes
                    previous_nodes = batch_nodes.clone()

                # Converting global indices to the local of final batch_nodes.
                # The final batch_nodes are the nodes sampled from the second
                # hop concatenated with the target nodes
                all_nodes = node_map.values[all_nodes_mask]
                node_map.update(all_nodes)
                edge_indices = [node_map.map(e).to(device) for e in global_edge_indices]

                x = data.x[all_nodes].to(device)
                logits, gcn_mem_alloc = gcn_c(x, edge_indices)

                local_target_ids = node_map.map(target_nodes)
                loss_c = loss_fn(logits[local_target_ids],
                                 data.y[target_nodes].to(device)) + args.reg_param*torch.sum(torch.var(logits, dim=1))

                optimizer_c.zero_grad()

                mem_allocations_point3.append(torch.cuda.memory_allocated() / (1024 * 1024))

                loss_c.backward()

                optimizer_c.step()

                optimizer_gf.zero_grad()
                cost_gfn = loss_c.detach()

                loss_gfn = (log_z + torch.sum(torch.cat(log_probs, dim=0)) + args.loss_coef*cost_gfn)**2

                mem_allocations_point1.append(torch.cuda.max_memory_allocated() / (1024 * 1024))
                mem_allocations_point2.append(gcn_mem_alloc)

                loss_gfn.backward()

                optimizer_gf.step()

                batch_loss_gfn = loss_gfn.item()
                batch_loss_c = loss_c.item()

                wandb.log({'batch_loss_gfn': batch_loss_gfn,
                           'batch_loss_c': batch_loss_c,
                           'log_z': log_z,
                           '-log_probs': -torch.sum(torch.cat(log_probs, dim=0))})

                log_dict = {}
                for i, statistics in enumerate(all_statistics):
                    for key, value in statistics.items():
                        log_dict[f"{key}_{i}"] = value
                wandb.log(log_dict)

                acc_loss_gfn += batch_loss_gfn / len(train_loader)
                acc_loss_c += batch_loss_c / len(train_loader)

                bar.set_postfix({'batch_loss_gfn': batch_loss_gfn,
                                 'batch_loss_c': batch_loss_c,
                                 'log_z': log_z.item(),
                                 'log_probs': torch.sum(torch.cat(log_probs, dim=0)).item()})
                bar.update()

        bar.close()

        all_mem_allocations_point1.extend(mem_allocations_point1)
        all_mem_allocations_point2.extend(mem_allocations_point2)
        all_mem_allocations_point3.extend(mem_allocations_point3)

        if (epoch + 1) % args.eval_frequency == 0:
            accuracy, f1 = evaluate(gcn_c,
                                    gcn_gf,
                                    data,
                                    args,
                                    adjacency,
                                    node_map,
                                    num_indicators,
                                    device,
                                    data.val_mask,
                                    args.eval_on_cpu,
                                    loader=val_loader,
                                    full_batch=args.eval_full_batch,
                                    )
            if args.eval_on_cpu:
                gcn_c.to(device)

            log_dict = {'epoch': epoch,
                        'loss_gfn': acc_loss_gfn,
                        'loss_c': acc_loss_c,
                        'valid_accuracy': accuracy,
                        'valid_f1': f1}

            logger.info(f'loss_gfn={acc_loss_gfn:.6f}, '
                        f'loss_c={acc_loss_c:.6f}, '
                        f'valid_accuracy={accuracy:.3f}, '
                        f'valid_f1={f1:.3f}')
            wandb.log(log_dict)

    test_accuracy, test_f1 = evaluate(gcn_c,
                                      gcn_gf,
                                      data,
                                      args,
                                      adjacency,
                                      node_map,
                                      num_indicators,
                                      device,
                                      data.test_mask,
                                      args.eval_on_cpu,
                                      loader=test_loader,
                                      full_batch=args.eval_full_batch)
    wandb.log({'test_accuracy': test_accuracy,
               'test_f1': test_f1})
    logger.info(f'test_accuracy={test_accuracy:.3f}, '
                f'test_f1={test_f1:.3f}')
    return test_f1, all_mem_allocations_point1, all_mem_allocations_point2, all_mem_allocations_point3


args = Arguments(explicit_bool=True).parse_args()

# If a config file is specified, load it, and parse again the CLI
# which takes precedence
if args.config_file is not None:
    args = Arguments(explicit_bool=True, config_files=[args.config_file])
    args = args.parse_args()

results = torch.empty(args.runs)
mem1 = []
mem2 = []
mem3 = []
for r in range(args.runs):
    test_f1, mean_mem1, mean_mem2, mean_mem3 = train(args)
    results[r] = test_f1
    mem1.extend(mean_mem1)
    mem2.extend(mean_mem2)
    mem3.extend(mean_mem3)


print(f'Memory point 1: {np.mean(mem1)} MB ± {np.std(mem1):.2f}')
print(f'Memory point 2: {np.mean(mem2)} MB ± {np.std(mem2):.2f}')
print(f'Memory point 2: {np.mean(mem3)} MB ± {np.std(mem3):.2f}')
print(f'Acc: {100 * results.mean():.2f} ± {100 * results.std():.2f}')<|MERGE_RESOLUTION|>--- conflicted
+++ resolved
@@ -61,7 +61,6 @@
     path = os.path.join(os.getcwd(), 'data', args.dataset)
     data, num_features, num_classes = get_data(root=path, name=args.dataset)
 
-<<<<<<< HEAD
     yelp_single=False
     if yelp_single:
         label_frequency = data.y.sum(dim=0)
@@ -79,7 +78,7 @@
         lbl_new = lbl_map.map(y)
         data.y = lbl_new
         num_classes = len(lbl_uni)
-=======
+
     embedding_params = []
     if args.embed_nodes:
         logger.info('Using learned node embeddings for features')
@@ -88,7 +87,6 @@
         embeddings = nn.Parameter(embeddings, requires_grad=True)
         data.node_stores[0].x = embeddings
         embedding_params.append(embeddings)
->>>>>>> ceeeaca5
 
     node_map = TensorMap(size=data.num_nodes)
 
