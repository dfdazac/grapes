import logging
import os
import time
from typing import Tuple

import numpy as np
import scipy.sparse as sp
<<<<<<< HEAD
=======
import torch
from torch import Tensor
from torch.distributions import Bernoulli
>>>>>>> e42e007b

from modules.simple import KSubsetDistribution


def sample_neighborhoods_from_probs(logits: torch.Tensor,
                                    neighbor_nodes: torch.Tensor,
                                    num_samples: int = -1
                                    ) -> Tuple[torch.Tensor, torch.Tensor]:
    """Remove edges from an edge index, by removing nodes according to some
    probability.
    Args:
        logits: tensor of shape (N,), where N all the number of unique
            nodes in a batch, containing the probability of dropping the node.
        neighbor_nodes: tensor containing global node identifiers of the neighbors nodes
        num_samples: the number of samples to keep. If None, all edges are kept.
    """

    k = num_samples
    n = neighbor_nodes.shape[0]
    if k == n:
        return neighbor_nodes, torch.sigmoid(logits.squeeze(-1)).log().sum()
    assert k < n
    assert k > 0
    sampling_rate = k / n
    logit_bias = -np.log((1 / sampling_rate) - 1)
    logit = logits.squeeze(-1) + logit_bias
    b = Bernoulli(logits=logit)
    samples = b.sample()
    neighbor_nodes = neighbor_nodes[(samples == 1).cpu()]
    return neighbor_nodes, b.log_prob(samples)


def sample_neighborhood_simple(probabilities: torch.Tensor,
                               neighbor_nodes: torch.Tensor,
                               num_samples: int = -1
                               ) -> Tuple[torch.Tensor, torch.Tensor]:
    """Remove edges from an edge index, by removing nodes according to some
    probability.
    Args:
        probabilities: tensor of shape (N,), where N all the number of unique
        logits: tensor of shape (N,), where N all the number of unique
            nodes in a batch, containing the probability of dropping the node.
        neighbor_nodes: tensor containing global node identifiers of the neighbors nodes
        num_samples: the number of samples to keep. If None, all edges are kept.
    """
    if num_samples > 0:
        node_k_subset = KSubsetDistribution(probabilities, num_samples)
        node_samples = node_k_subset.sample()
        neighbor_nodes = neighbor_nodes[node_samples.long() == 1]

        # Check that we have the right number of samples
        assert len(neighbor_nodes) == num_samples
        return neighbor_nodes, node_k_subset.log_prob(node_samples)
    else:
        return neighbor_nodes, None


def d(tensor=None):
    """
    Returns a device string either for the best available device,
    or for the device corresponding to the argument
    :param tensor:
    :return:
    """
    if tensor is None:
        return 'cuda' if torch.cuda.is_available() else 'cpu'
    return 'cuda' if tensor.is_cuda else 'cpu'


def here(subpath=None):
    """
    :return: the path in which the package resides (the directory containing the 'former' dir)
    """
    if subpath is None:
        return os.path.abspath(os.path.join(os.path.dirname(__file__), '../..'))

    return os.path.abspath(os.path.join(os.path.dirname(__file__), '../..', subpath))


def contains_nan(tensor):
    return bool((tensor != tensor).sum() > 0)


tics = []


def tic():
    tics.append(time.time())


def toc():
    if len(tics)==0:
        return None
    else:
        return time.time()-tics.pop()


def get_neighborhoods(nodes: Tensor,
                      adjacency: sp.csr_matrix
                      ) -> Tensor:
    """Returns the neighbors of a set of nodes from a given adjacency matrix"""
    neighborhood = adjacency[nodes].tocoo()
    neighborhoods = torch.stack([nodes[neighborhood.row],
                                 torch.tensor(neighborhood.col)],
                                dim=0)
    return neighborhoods


def slice_adjacency(adjacency: sp.csr_matrix, rows: Tensor, cols: Tensor):
    """Selects a block from a sparse adjacency matrix, given the row and column
    indices. The result is returned as an edge index.
    """
    row_slice = adjacency[rows]
    row_col_slice = row_slice[:, cols]
    slice = row_col_slice.tocoo()
    edge_index = torch.stack([rows[slice.row],
                              cols[slice.col]],
                             dim=0)
    return edge_index


<<<<<<< HEAD
# x = get_neighboring_nodes(torch.tensor([0, 1, 2]), torch.tensor([[0, 1, 1], [1, 0, 1], [1, 1, 0]]))
# print(x)

def get_adj(edges, num_nodes):
    adj = sp.coo_matrix((np.ones(edges.shape[0]), (edges[:, 0], edges[:, 1])),
                    shape=(num_nodes, num_nodes), dtype=np.float32)
    return adj + adj.T.multiply(adj.T > adj) - adj.multiply(adj.T > adj)


def row_normalize(mx):
    """Row-normalize sparse matrix"""
    rowsum = np.array(mx.sum(1))
    r_inv = np.power(rowsum, -1).flatten()
    r_inv[np.isinf(r_inv)] = 0.
    r_mat_inv = sp.diags(r_inv)

    mx = r_mat_inv.dot(mx)
    return mx


def row_normalize(mx):
    """Row-normalize sparse matrix"""
    rowsum = np.array(mx.sum(1))
    r_inv = np.power(rowsum, -1).flatten()
    r_inv[np.isinf(r_inv)] = 0.
    r_mat_inv = sp.diags(r_inv)

    mx = r_mat_inv.dot(mx)
    return mx
=======
class TensorMap:
    """A class used to quickly map integers in a tensor to an interval of
    integers from 0 to len(tensor) - 1. This is useful for global to local
    conversions.

    Example:
        >>> nodes = torch.tensor([22, 32, 42, 52])
        >>> node_map = TensorMap(size=nodes.max() + 1)
        >>> node_map.update(nodes)
        >>> node_map.map(torch.tensor([52, 42, 32, 22, 22]))
        tensor([3, 2, 1, 0, 0])
    """
    def __init__(self, size):
        self.map_tensor = torch.empty(size, dtype=torch.long)
        self.values = torch.arange(size)

    def update(self, keys: Tensor):
        values = self.values[:len(keys)]
        self.map_tensor[keys] = values

    def map(self, keys):
        return self.map_tensor[keys]


def get_logger():
    """Get a default logger that includes a timestamp."""
    logger = logging.getLogger('')
    logger.handlers = []
    ch = logging.StreamHandler()
    str_fmt = '%(asctime)s - %(levelname)s - %(name)s - %(message)s'
    formatter = logging.Formatter(str_fmt, datefmt='%H:%M:%S')
    ch.setFormatter(formatter)
    logger.addHandler(ch)
    logger.setLevel('INFO')

    return logger
>>>>>>> e42e007b
<|MERGE_RESOLUTION|>--- conflicted
+++ resolved
@@ -5,12 +5,9 @@
 
 import numpy as np
 import scipy.sparse as sp
-<<<<<<< HEAD
-=======
 import torch
 from torch import Tensor
 from torch.distributions import Bernoulli
->>>>>>> e42e007b
 
 from modules.simple import KSubsetDistribution
 
@@ -132,37 +129,6 @@
     return edge_index
 
 
-<<<<<<< HEAD
-# x = get_neighboring_nodes(torch.tensor([0, 1, 2]), torch.tensor([[0, 1, 1], [1, 0, 1], [1, 1, 0]]))
-# print(x)
-
-def get_adj(edges, num_nodes):
-    adj = sp.coo_matrix((np.ones(edges.shape[0]), (edges[:, 0], edges[:, 1])),
-                    shape=(num_nodes, num_nodes), dtype=np.float32)
-    return adj + adj.T.multiply(adj.T > adj) - adj.multiply(adj.T > adj)
-
-
-def row_normalize(mx):
-    """Row-normalize sparse matrix"""
-    rowsum = np.array(mx.sum(1))
-    r_inv = np.power(rowsum, -1).flatten()
-    r_inv[np.isinf(r_inv)] = 0.
-    r_mat_inv = sp.diags(r_inv)
-
-    mx = r_mat_inv.dot(mx)
-    return mx
-
-
-def row_normalize(mx):
-    """Row-normalize sparse matrix"""
-    rowsum = np.array(mx.sum(1))
-    r_inv = np.power(rowsum, -1).flatten()
-    r_inv[np.isinf(r_inv)] = 0.
-    r_mat_inv = sp.diags(r_inv)
-
-    mx = r_mat_inv.dot(mx)
-    return mx
-=======
 class TensorMap:
     """A class used to quickly map integers in a tensor to an interval of
     integers from 0 to len(tensor) - 1. This is useful for global to local
@@ -199,4 +165,30 @@
     logger.setLevel('INFO')
 
     return logger
->>>>>>> e42e007b
+
+def get_adj(edges, num_nodes):
+    adj = sp.coo_matrix((np.ones(edges.shape[0]), (edges[:, 0], edges[:, 1])),
+                    shape=(num_nodes, num_nodes), dtype=np.float32)
+    return adj + adj.T.multiply(adj.T > adj) - adj.multiply(adj.T > adj)
+
+
+def row_normalize(mx):
+    """Row-normalize sparse matrix"""
+    rowsum = np.array(mx.sum(1))
+    r_inv = np.power(rowsum, -1).flatten()
+    r_inv[np.isinf(r_inv)] = 0.
+    r_mat_inv = sp.diags(r_inv)
+
+    mx = r_mat_inv.dot(mx)
+    return mx
+
+
+def row_normalize(mx):
+    """Row-normalize sparse matrix"""
+    rowsum = np.array(mx.sum(1))
+    r_inv = np.power(rowsum, -1).flatten()
+    r_inv[np.isinf(r_inv)] = 0.
+    r_mat_inv = sp.diags(r_inv)
+
+    mx = r_mat_inv.dot(mx)
+    return mx